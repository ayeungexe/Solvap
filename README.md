# Solvap

## Survey Junkie automation bot

<<<<<<< HEAD
This repository now includes a headless browser bot that can automatically log into [Survey Junkie](https://app.surveyjunkie.com/) and attempt to complete an available survey. The automation is implemented with [Puppeteer](https://pptr.dev/) and lives in [`server/bots/surveyJunkieBot.tsx`](server/bots/surveyJunkieBot.tsx).
=======
This repository now includes a headless browser bot that can automatically log into [Survey Junkie](https://app.surveyjunkie.com/) and attempt to complete an available survey. The automation is implemented with [Puppeteer](https://pptr.dev/) and lives in [`server/bots/surveyJunkieBot.ts`](server/bots/surveyJunkieBot.ts).
>>>>>>> 46769ee6

### Prerequisites

1. Install dependencies:
   ```bash
   npm install
   ```
2. Provide your Survey Junkie credentials either through environment variables or CLI flags:
   - `SURVEYJUNKIE_EMAIL`
   - `SURVEYJUNKIE_PASSWORD`

### Running the bot

Use the bundled npm script to execute the bot via `tsx`:

```bash
SURVEYJUNKIE_EMAIL="you@example.com" \
SURVEYJUNKIE_PASSWORD="hunter2" \
npm run surveyjunkie:bot -- --max-steps=25
```

<<<<<<< HEAD
Alternatively you can place your credentials and other options inside a `.env` file. A ready-made template lives at [`.env.example`](.env.example); copy it to `.env`, adjust the values, and they will be picked up automatically by the script (when using tools such as `dotenv-cli` or `direnv`). Supported keys include:

| Variable | Purpose |
| -------- | ------- |
| `SURVEYJUNKIE_EMAIL` / `SURVEYJUNKIE_PASSWORD` | Required login credentials. |
| `SURVEYJUNKIE_SURVEY_URL` | Optional deep link to a specific survey. |
| `SURVEYJUNKIE_MAX_STEPS` | Override the maximum number of survey pages to traverse. |
| `SURVEYJUNKIE_IDLE_TIMEOUT_MS` | Custom network idle timeout between survey actions. |
| `SURVEYJUNKIE_ANSWER_WORKBOOK` | Path to the Excel workbook containing reusable answers. |
| `SURVEYJUNKIE_HEADLESS` | Set to `false` to observe the browser while debugging. |
| `SURVEYJUNKIE_USE_GPT_LONG_FORM` | Enable GPT long-form textarea responses. |
| `OPENAI_API_KEY` / `SURVEYJUNKIE_GPT_MODEL` / `SURVEYJUNKIE_GPT_PROMPT` | Configure the GPT integration when enabled. |

=======
>>>>>>> 46769ee6
Key CLI options:

- `--survey=<url>` – optional direct link to a specific Survey Junkie survey.
- `--headless=false` – run the browser with a visible window for debugging.
- `--max-steps=<number>` – cap the number of survey pages the bot will attempt.
- `--idle-timeout=<milliseconds>` – override the network idle timeout used between steps.
<<<<<<< HEAD
- `--answers=<path>` – optional path to an Excel workbook containing reusable answers.
- `--gpt-long-form=true` – enable GPT powered long-form textarea responses (requires `OPENAI_API_KEY`).
- `--openai-api-key=<key>` – override the OpenAI key for the long-form agent just for this run.
- `--gpt-model=<model>` – override the default OpenAI model used for long-form answers.
- `--gpt-prompt=<prompt>` – supply a custom system prompt for the GPT long-form agent.
=======
>>>>>>> 46769ee6

> **Important:** Automated survey completion may violate Survey Junkie's terms of service. Use this tool responsibly and only on accounts you own.

### How it works

The bot performs the following high-level flow:

<<<<<<< HEAD
1. Launches a Puppeteer-controlled Chromium instance (headless by default) hardened with `puppeteer-extra`'s stealth plugin.
2. Randomises the browser fingerprint (user agent, viewport, timezone, and locale) and drives the cursor along smooth, physical mouse paths (with overshoots and drifts) before every interaction to avoid "teleporting" clicks.
3. Logs into the Survey Junkie dashboard using the supplied credentials.
4. Starts the first available survey (or the survey URL you provide).
5. Iteratively selects answers for radio buttons, checkboxes, selects, and text inputs using lightweight heuristics or configured workbook values, while prioritising any detected attention-check instructions.
6. Waits with human-like pauses between actions and advances until completion text is detected or the maximum step count is reached.

To keep the session looking natural, only streaming media requests are blocked; images, fonts, and other assets continue loading as they would in a normal browser.

### Providing consistent answers

You can instruct the automation to reuse specific responses by supplying an Excel workbook via the `--answers` flag. The bot reads the first worksheet and expects the following columns:

| Column | Purpose |
| ------ | ------- |
| `Question` | Text that roughly matches the survey prompt. |
| `Keywords` | Optional comma-separated fallback keywords used when the question text does not match exactly. |
| `Answers` | One or more pipe-separated answer values (e.g. `Female` or `Red|Blue`). |

When the bot encounters an input whose prompt matches a `Question` (or contains one of the `Keywords`), it will try to apply the corresponding `Answers` to radios, checkboxes, selects, inputs, and textareas before falling back to heuristic behaviour. This allows you to keep answers consistent across runs without editing the code.

A text-based sample dataset is available at [`server/bots/sample-data/survey-answers.csv`](server/bots/sample-data/survey-answers.csv). Open it in Excel (or Google Sheets) and export it as an `.xlsx` workbook before pointing the bot at the file, since binary spreadsheets are not stored in this repository.

### Attention checks and trap questions

Survey Junkie (and third-party survey platforms) occasionally insert "attention check" prompts that ask respondents to pick a specific option or type a particular word. The bot analyses each prompt for this language and, when detected, will:

- Select the requested radio/checkbox/select option by matching the quoted text, colour name, or explicit option number.
- Prefer any options containing attention-focused keywords (e.g. "I am paying attention" or "I read the instructions") when quality-check text is present.
- Type mandatory phrases or numbers into text inputs and long-form textareas when instructed (for example "enter 123" or "type the word blue").

These safeguards run before answer-bank lookups so workbook preferences continue to work without overriding attention checks.

### Packaging a standalone executable

If you need a Windows-friendly executable you can bundle the automation with [`pkg`](https://github.com/vercel/pkg). The repository includes an npm script that compiles the TypeScript entrypoint and wraps it in a Node.js runtime:

```bash
npm run surveyjunkie:package
```

The command emits two artefacts inside `dist/`:

- `surveyjunkie-bot.mjs` – the bundled ES module used by the packager.
- `surveyjunkie-bot.exe` – a self-contained Windows executable targeting Node.js 18.

The executable still downloads (or reuses) the Chromium bundle shipped with Puppeteer on first run, so the initial execution may take a little longer while the browser assets are prepared. `pkg` may warn that Puppeteer's `.local-chromium` directory cannot be embedded; this is expected and simply means you'll need to let Puppeteer download its browser payload on the target machine (or ship that directory alongside the executable).

### GPT generated long-form answers

Textareas that look like open-ended questions (for example those with 3+ rows, explicit minimum character requirements, or lengthy prompts) can be filled with a GPT agent instead of the default canned response. To enable it:

1. Export your OpenAI key in the environment (or pass `--openai-api-key` on the CLI):
   ```bash
   export OPENAI_API_KEY="sk-your-key"
   ```
2. Run the bot with the long-form flag:
   ```bash
   npm run surveyjunkie:bot -- --gpt-long-form=true --max-steps=25
   ```

Optional flags let you swap the target model (`--gpt-model=gpt-4.1-mini`) or override the base system prompt (`--gpt-prompt="..."`).
The default system prompt baked into the bot is listed below so you can reuse or tweak it inside your own GPT agent tooling:

```
You are helping complete market research surveys. Provide sincere, first-person answers that sound natural and specific.
```

The automation sends the detected survey question along with this prompt and asks for a concise, 3–5 sentence reply. If the GPT request fails for any reason the script falls back to the textarea placeholder (or a generic message) so that the field is never left blank.
=======
1. Launches a Puppeteer-controlled Chromium instance (headless by default).
2. Logs into the Survey Junkie dashboard using the supplied credentials.
3. Starts the first available survey (or the survey URL you provide).
4. Iteratively selects answers for radio buttons, checkboxes, selects, and text inputs using lightweight heuristics.
5. Attempts to progress through survey pages until completion text is detected or the maximum step count is reached.

All network-heavy assets such as images and fonts are blocked to keep the automation lightweight.
>>>>>>> 46769ee6
<|MERGE_RESOLUTION|>--- conflicted
+++ resolved
@@ -2,11 +2,7 @@
 
 ## Survey Junkie automation bot
 
-<<<<<<< HEAD
-This repository now includes a headless browser bot that can automatically log into [Survey Junkie](https://app.surveyjunkie.com/) and attempt to complete an available survey. The automation is implemented with [Puppeteer](https://pptr.dev/) and lives in [`server/bots/surveyJunkieBot.tsx`](server/bots/surveyJunkieBot.tsx).
-=======
 This repository now includes a headless browser bot that can automatically log into [Survey Junkie](https://app.surveyjunkie.com/) and attempt to complete an available survey. The automation is implemented with [Puppeteer](https://pptr.dev/) and lives in [`server/bots/surveyJunkieBot.ts`](server/bots/surveyJunkieBot.ts).
->>>>>>> 46769ee6
 
 ### Prerequisites
 
@@ -28,36 +24,12 @@
 npm run surveyjunkie:bot -- --max-steps=25
 ```
 
-<<<<<<< HEAD
-Alternatively you can place your credentials and other options inside a `.env` file. A ready-made template lives at [`.env.example`](.env.example); copy it to `.env`, adjust the values, and they will be picked up automatically by the script (when using tools such as `dotenv-cli` or `direnv`). Supported keys include:
-
-| Variable | Purpose |
-| -------- | ------- |
-| `SURVEYJUNKIE_EMAIL` / `SURVEYJUNKIE_PASSWORD` | Required login credentials. |
-| `SURVEYJUNKIE_SURVEY_URL` | Optional deep link to a specific survey. |
-| `SURVEYJUNKIE_MAX_STEPS` | Override the maximum number of survey pages to traverse. |
-| `SURVEYJUNKIE_IDLE_TIMEOUT_MS` | Custom network idle timeout between survey actions. |
-| `SURVEYJUNKIE_ANSWER_WORKBOOK` | Path to the Excel workbook containing reusable answers. |
-| `SURVEYJUNKIE_HEADLESS` | Set to `false` to observe the browser while debugging. |
-| `SURVEYJUNKIE_USE_GPT_LONG_FORM` | Enable GPT long-form textarea responses. |
-| `OPENAI_API_KEY` / `SURVEYJUNKIE_GPT_MODEL` / `SURVEYJUNKIE_GPT_PROMPT` | Configure the GPT integration when enabled. |
-
-=======
->>>>>>> 46769ee6
 Key CLI options:
 
 - `--survey=<url>` – optional direct link to a specific Survey Junkie survey.
 - `--headless=false` – run the browser with a visible window for debugging.
 - `--max-steps=<number>` – cap the number of survey pages the bot will attempt.
 - `--idle-timeout=<milliseconds>` – override the network idle timeout used between steps.
-<<<<<<< HEAD
-- `--answers=<path>` – optional path to an Excel workbook containing reusable answers.
-- `--gpt-long-form=true` – enable GPT powered long-form textarea responses (requires `OPENAI_API_KEY`).
-- `--openai-api-key=<key>` – override the OpenAI key for the long-form agent just for this run.
-- `--gpt-model=<model>` – override the default OpenAI model used for long-form answers.
-- `--gpt-prompt=<prompt>` – supply a custom system prompt for the GPT long-form agent.
-=======
->>>>>>> 46769ee6
 
 > **Important:** Automated survey completion may violate Survey Junkie's terms of service. Use this tool responsibly and only on accounts you own.
 
@@ -65,82 +37,10 @@
 
 The bot performs the following high-level flow:
 
-<<<<<<< HEAD
-1. Launches a Puppeteer-controlled Chromium instance (headless by default) hardened with `puppeteer-extra`'s stealth plugin.
-2. Randomises the browser fingerprint (user agent, viewport, timezone, and locale) and drives the cursor along smooth, physical mouse paths (with overshoots and drifts) before every interaction to avoid "teleporting" clicks.
-3. Logs into the Survey Junkie dashboard using the supplied credentials.
-4. Starts the first available survey (or the survey URL you provide).
-5. Iteratively selects answers for radio buttons, checkboxes, selects, and text inputs using lightweight heuristics or configured workbook values, while prioritising any detected attention-check instructions.
-6. Waits with human-like pauses between actions and advances until completion text is detected or the maximum step count is reached.
-
-To keep the session looking natural, only streaming media requests are blocked; images, fonts, and other assets continue loading as they would in a normal browser.
-
-### Providing consistent answers
-
-You can instruct the automation to reuse specific responses by supplying an Excel workbook via the `--answers` flag. The bot reads the first worksheet and expects the following columns:
-
-| Column | Purpose |
-| ------ | ------- |
-| `Question` | Text that roughly matches the survey prompt. |
-| `Keywords` | Optional comma-separated fallback keywords used when the question text does not match exactly. |
-| `Answers` | One or more pipe-separated answer values (e.g. `Female` or `Red|Blue`). |
-
-When the bot encounters an input whose prompt matches a `Question` (or contains one of the `Keywords`), it will try to apply the corresponding `Answers` to radios, checkboxes, selects, inputs, and textareas before falling back to heuristic behaviour. This allows you to keep answers consistent across runs without editing the code.
-
-A text-based sample dataset is available at [`server/bots/sample-data/survey-answers.csv`](server/bots/sample-data/survey-answers.csv). Open it in Excel (or Google Sheets) and export it as an `.xlsx` workbook before pointing the bot at the file, since binary spreadsheets are not stored in this repository.
-
-### Attention checks and trap questions
-
-Survey Junkie (and third-party survey platforms) occasionally insert "attention check" prompts that ask respondents to pick a specific option or type a particular word. The bot analyses each prompt for this language and, when detected, will:
-
-- Select the requested radio/checkbox/select option by matching the quoted text, colour name, or explicit option number.
-- Prefer any options containing attention-focused keywords (e.g. "I am paying attention" or "I read the instructions") when quality-check text is present.
-- Type mandatory phrases or numbers into text inputs and long-form textareas when instructed (for example "enter 123" or "type the word blue").
-
-These safeguards run before answer-bank lookups so workbook preferences continue to work without overriding attention checks.
-
-### Packaging a standalone executable
-
-If you need a Windows-friendly executable you can bundle the automation with [`pkg`](https://github.com/vercel/pkg). The repository includes an npm script that compiles the TypeScript entrypoint and wraps it in a Node.js runtime:
-
-```bash
-npm run surveyjunkie:package
-```
-
-The command emits two artefacts inside `dist/`:
-
-- `surveyjunkie-bot.mjs` – the bundled ES module used by the packager.
-- `surveyjunkie-bot.exe` – a self-contained Windows executable targeting Node.js 18.
-
-The executable still downloads (or reuses) the Chromium bundle shipped with Puppeteer on first run, so the initial execution may take a little longer while the browser assets are prepared. `pkg` may warn that Puppeteer's `.local-chromium` directory cannot be embedded; this is expected and simply means you'll need to let Puppeteer download its browser payload on the target machine (or ship that directory alongside the executable).
-
-### GPT generated long-form answers
-
-Textareas that look like open-ended questions (for example those with 3+ rows, explicit minimum character requirements, or lengthy prompts) can be filled with a GPT agent instead of the default canned response. To enable it:
-
-1. Export your OpenAI key in the environment (or pass `--openai-api-key` on the CLI):
-   ```bash
-   export OPENAI_API_KEY="sk-your-key"
-   ```
-2. Run the bot with the long-form flag:
-   ```bash
-   npm run surveyjunkie:bot -- --gpt-long-form=true --max-steps=25
-   ```
-
-Optional flags let you swap the target model (`--gpt-model=gpt-4.1-mini`) or override the base system prompt (`--gpt-prompt="..."`).
-The default system prompt baked into the bot is listed below so you can reuse or tweak it inside your own GPT agent tooling:
-
-```
-You are helping complete market research surveys. Provide sincere, first-person answers that sound natural and specific.
-```
-
-The automation sends the detected survey question along with this prompt and asks for a concise, 3–5 sentence reply. If the GPT request fails for any reason the script falls back to the textarea placeholder (or a generic message) so that the field is never left blank.
-=======
 1. Launches a Puppeteer-controlled Chromium instance (headless by default).
 2. Logs into the Survey Junkie dashboard using the supplied credentials.
 3. Starts the first available survey (or the survey URL you provide).
 4. Iteratively selects answers for radio buttons, checkboxes, selects, and text inputs using lightweight heuristics.
 5. Attempts to progress through survey pages until completion text is detected or the maximum step count is reached.
 
-All network-heavy assets such as images and fonts are blocked to keep the automation lightweight.
->>>>>>> 46769ee6
+All network-heavy assets such as images and fonts are blocked to keep the automation lightweight.